import { BaseChatModel } from "@langchain/core/language_models/chat_models";
import { ChatOpenAI } from "@langchain/openai";
import { Browser, BrowserContext, Locator, Page } from "playwright";
import { v4 as uuidv4 } from "uuid";
import { z } from "zod";

import { getDom } from "@/context-providers/dom";
import {
  BrowserProviders,
  HyperAgentConfig,
  MCPConfig,
  MCPServerConfig,
} from "@/types/config";
import {
  ActionContext,
  ActionType,
  AgentActionDefinition,
  endTaskStatuses,
  Task,
  TaskOutput,
  TaskParams,
  TaskState,
  TaskStatus,
} from "@/types";
import {
  CompleteActionDefinition,
  DEFAULT_ACTIONS,
  generateCompleteActionWithOutputDefinition,
} from "./actions";
import {
  HyperbrowserProvider,
  LocalBrowserProvider,
} from "../browser-providers";
import { HyperagentError } from "./error";
import { SYSTEM_PROMPT_FIND_ELEMENT } from "./messages/system-prompt";
import { MCPClient } from "./mcp/client";
import { compositeScreenshot, runAgentTask } from "./tools/agent";
import { HyperPage, HyperVariable } from "@/types/agent/types";
import { buildAgentStepMessages } from "./messages/builder";
import { ErrorEmitter } from "@/utils";
import { retry } from "@/utils/retry";
import { sleep } from "@/utils/sleep";
import { getLocator } from "./actions/utils";

<<<<<<< HEAD
=======

>>>>>>> ac93be2e
const ResponseSchema = z.object({
  index: z.number().describe("The index number of the element"),
});

export class HyperAgent<T extends BrowserProviders = "Local"> {
  public llm: BaseChatModel;
  private tasks: Record<string, TaskState> = {};
  private tokenLimit = 128000; // Default token limit
  private debug = false;
  private mcpClient: MCPClient | undefined;
  private browserProvider: T extends "Hyperbrowser"
    ? HyperbrowserProvider
    : LocalBrowserProvider;
  private browserProviderType: T;
  private actions: Array<AgentActionDefinition> = [...DEFAULT_ACTIONS];

  public browser: Browser | null = null;
  public context: BrowserContext | null = null;
  private _currentPage: Page | null = null;
  private _variables: Record<string, HyperVariable> = {};
  private errorEmitter: ErrorEmitter;

  public get currentPage(): HyperPage | null {
    if (this._currentPage) {
      return this.setupHyperPage(this._currentPage);
    }
    return null;
  }

  public set currentPage(page: Page) {
    this._currentPage = page;
  }

  constructor(params: HyperAgentConfig<T> = {}) {
    if (!params.llm) {
      if (process.env.OPENAI_API_KEY) {
        this.llm = new ChatOpenAI({
          openAIApiKey: process.env.OPENAI_API_KEY,
          modelName: "gpt-4o",
          temperature: 0,
        });
      } else {
        throw new HyperagentError("No LLM provider provided", 400);
      }
    } else {
      this.llm = params.llm;
    }
    this.browserProviderType = (params.browserProvider ?? "Local") as T;

    this.browserProvider = (
      this.browserProviderType === "Hyperbrowser"
        ? new HyperbrowserProvider({
            ...(params.hyperbrowserConfig ?? {}),
            debug: params.debug,
          })
        : new LocalBrowserProvider(params.localConfig)
    ) as T extends "Hyperbrowser" ? HyperbrowserProvider : LocalBrowserProvider;

    if (params.customActions) {
      params.customActions.forEach(this.registerAction, this);
    }

    this.debug = params.debug ?? false;
    this.tokenLimit = params.tokenLimit ?? this.tokenLimit;
    this.errorEmitter = new ErrorEmitter();
  }

  /**
   *  This is just exposed as a utility function. You don't need to call it explicitly.
   * @returns A reference to the current Playwright browser instance.
   */
  public async initBrowser(): Promise<Browser> {
    if (!this.browser) {
      this.browser = await this.browserProvider.start();
      this.context = await this.browser.newContext({
        viewport: null,
      });

      // Inject script to track event listeners
      await this.context.addInitScript(() => {
        // TODO: Check this list of events
        const interactiveEvents = new Set([
          "click",
          "mousedown",
          "mouseup",
          "keydown",
          "keyup",
          "keypress",
          "submit",
          "change",
          "input",
          "focus",
          "blur",
        ]); // Add more events as needed

        const originalAddEventListener = Element.prototype.addEventListener;
        Element.prototype.addEventListener = function (
          type: string,
          listener: EventListenerOrEventListenerObject,
          options?: boolean | AddEventListenerOptions,
        ) {
          if (interactiveEvents.has(type.toLowerCase())) {
            this.setAttribute("data-has-interactive-listener", "true");
          }
          originalAddEventListener.call(this, type, listener, options);
        };
      });

      return this.browser;
    }
    return this.browser;
  }

  /**
   * Use this function instead of accessing this.actions directly.
   * This function configures if there is a need for an output schema as a part of the complete action.
   * @param outputSchema
   * @returns
   */
  private getActions(
    outputSchema?: z.AnyZodObject,
  ): Array<AgentActionDefinition> {
    if (outputSchema) {
      return [
        ...this.actions,
        generateCompleteActionWithOutputDefinition(outputSchema),
      ];
    } else {
      return [...this.actions, CompleteActionDefinition];
    }
  }

  /**
   * Get all variables
   * @returns Record of variables
   */
  public getVariables(): Record<string, HyperVariable> {
    return this._variables;
  }

  /**
   * Set a variable
   * @param key Key of the variable
   * @param value Value of the variable
   */
  public addVariable(variable: HyperVariable): void {
    this._variables[variable.key] = variable;
  }

  /**
   * Get a variable
   * @param key Key of the variable
   * @returns Value of the variable
   */
  public getVariable(key: string): HyperVariable | undefined {
    return this._variables[key];
  }

  /**
   * Delete a variable
   * @param key Key of the variable
   */
  public deleteVariable(key: string): void {
    delete this._variables[key];
  }

  /**
   * Get all pages in the context
   * @returns Array of HyperPage objects
   */
  public async getPages(): Promise<HyperPage[]> {
    if (!this.browser) {
      await this.initBrowser();
    }
    if (!this.context) {
      throw new HyperagentError("No context found");
    }
    return this.context.pages().map(this.setupHyperPage.bind(this), this);
  }

  /**
   * Create a new page in the context
   * @returns HyperPage object
   */
  public async newPage(): Promise<HyperPage> {
    if (!this.browser) {
      await this.initBrowser();
    }
    if (!this.context) {
      throw new HyperagentError("No context found");
    }
    const page = await this.context.newPage();
    return this.setupHyperPage(page);
  }

  /**
   * Close the agent and all associated resources
   */
  public async closeAgent(): Promise<void> {
    for (const taskId in this.tasks) {
      const task = this.tasks[taskId];
      if (!endTaskStatuses.has(task.status)) {
        task.status = TaskStatus.CANCELLED;
      }
    }

    if (this.mcpClient) {
      await this.mcpClient.disconnect();
      this.mcpClient = undefined;
    }

    if (this.browser) {
      await this.browserProvider.close();
      this.browser = null;
      this.context = null;
    }
  }

  /**
   * Get the current page or create a new one if none exists
   * @returns The current page
   */
  public async getCurrentPage(): Promise<Page> {
    if (!this.browser) {
      await this.initBrowser();
    }
    if (!this.context) {
      throw new HyperagentError("No context found");
    }
    if (!this.currentPage || this.currentPage.isClosed()) {
      this._currentPage = await this.context.newPage();

      return this.setupHyperPage(this._currentPage);
    }
    return this.currentPage;
  }

  /**
   * Get task control object for a specific task
   * @param taskId ID of the task
   * @returns Task control object
   */
  private getTaskControl(taskId: string): Task {
    const taskState = this.tasks[taskId];
    if (!taskState) {
      throw new HyperagentError(`Task ${taskId} not found`);
    }
    return {
      getStatus: () => taskState.status,
      pause: () => {
        if (taskState.status === TaskStatus.RUNNING) {
          taskState.status = TaskStatus.PAUSED;
        }
        return taskState.status;
      },
      resume: () => {
        if (taskState.status === TaskStatus.PAUSED) {
          taskState.status = TaskStatus.RUNNING;
        }
        return taskState.status;
      },
      cancel: () => {
        if (taskState.status !== TaskStatus.COMPLETED) {
          taskState.status = TaskStatus.CANCELLED;
        }
        return taskState.status;
      },
      emitter: this.errorEmitter,
    };
  }

  /**
   * Execute a task asynchronously and return a Task control object
   * @param task The task to execute
   * @param params Optional parameters for the task
   * @param initPage Optional page to use for the task
   * @returns A promise that resolves to a Task control object for managing the running task
   */
  public async executeTaskAsync(
    task: string,
    params?: TaskParams,
    initPage?: Page,
  ): Promise<Task> {
    const taskId = uuidv4();
    const page = initPage || (await this.getCurrentPage());
    const taskState: TaskState = {
      id: taskId,
      task: task,
      status: TaskStatus.PENDING,
      startingPage: page,
      steps: [],
    };
    this.tasks[taskId] = taskState;
    runAgentTask(
      {
        llm: this.llm,
        actions: this.getActions(params?.outputSchema),
        tokenLimit: this.tokenLimit,
        debug: this.debug,
        mcpClient: this.mcpClient,
        variables: this._variables,
      },
      taskState,
      params,
    ).catch((error: Error) => {
      // Retrieve the correct state to update
      const failedTaskState = this.tasks[taskId];
      if (failedTaskState) {
        failedTaskState.status = TaskStatus.FAILED;
        failedTaskState.error = error.message;
        // Emit error on the central emitter, including the taskId
        this.errorEmitter.emit("error", error);
      } else {
        // Fallback if task state somehow doesn't exist
        console.error(`Task state ${taskId} not found during error handling.`);
      }
    });
    return this.getTaskControl(taskId);
  }

  /**
   * Execute a task and wait for completion
   * @param task The task to execute
   * @param params Optional parameters for the task
   * @param initPage Optional page to use for the task
   * @returns A promise that resolves to the task output
   */
  public async executeTask(
    task: string,
    params?: TaskParams,
    initPage?: Page,
  ): Promise<TaskOutput> {
    const taskId = uuidv4();
    const page = initPage || (await this.getCurrentPage());
    const taskState: TaskState = {
      id: taskId,
      task: task,
      status: TaskStatus.PENDING,
      startingPage: page,
      steps: [],
    };
    this.tasks[taskId] = taskState;
    try {
      return await runAgentTask(
        {
          llm: this.llm,
          actions: this.getActions(params?.outputSchema),
          tokenLimit: this.tokenLimit,
          debug: this.debug,
          mcpClient: this.mcpClient,
          variables: this._variables,
        },
        taskState,
        params,
      );
    } catch (error) {
      taskState.status = TaskStatus.FAILED;
      throw error;
    }
  }

<<<<<<< HEAD
  public async getLocator(
    querySelector: string,
    fallbackDescription: string,
    page: Page,
  ): Promise<Locator> {
    const locator = page.locator(querySelector);

=======
  public async getLocator(querySelector: string, fallbackDescription: string, page: Page): Promise<Locator> {
    const locator = page.locator(querySelector);
>>>>>>> ac93be2e
    let count = await locator.count();
    if (count > 0) {
      return locator;
    }
<<<<<<< HEAD

=======
>>>>>>> ac93be2e
    const fallbackLocator = await this.findElement(fallbackDescription, page);
    if (fallbackLocator) {
      count = await fallbackLocator.count();
      if (count > 0) {
        return fallbackLocator;
      }
    }
<<<<<<< HEAD

    throw new HyperagentError(
      `Element not found for description: ${fallbackDescription}`,
    );
  }

  private async findElement(
    taskDescription: string,
    page: Page,
  ): Promise<Locator | null> {
=======
    throw new HyperagentError(`Element not found for description: ${fallbackDescription}`);
  }
  
  private async findElement(taskDescription : string, page: Page): Promise<Locator | null> {
>>>>>>> ac93be2e
    // Get the DOM state
    let domState;
    while (!domState) {
      domState = await retry({ func: () => getDom(page) });
      if (!domState) {
        console.log("No DOM state, waiting 1 second.");
        await sleep(1000);
      }
    }
<<<<<<< HEAD

=======
    
>>>>>>> ac93be2e
    // Get the screenshot ready with indexes
    const trimmedScreenshot = await compositeScreenshot(
      page,
      domState.screenshot.startsWith("data:image/png;base64,")
        ? domState.screenshot.slice("data:image/png;base64,".length)
<<<<<<< HEAD
        : domState.screenshot,
=======
        : domState.screenshot
>>>>>>> ac93be2e
    );

    // Build Agent Step Messages
    const baseMsgs = [{ role: "system", content: SYSTEM_PROMPT_FIND_ELEMENT }];
    const msgs = await buildAgentStepMessages(
      baseMsgs,
      [],
      taskDescription,
      page,
      domState,
      trimmedScreenshot as string,
      [],
    );

    // Invoke LLM
    const llmStructured = this.llm.withStructuredOutput(ResponseSchema);
    const agentOutput = await retry({
      func: () => llmStructured.invoke(msgs),
<<<<<<< HEAD
    });

    // Check if agentOutput is null/undefined or doesn't have the expected structure
    if (!agentOutput || typeof agentOutput.index !== "number") {
      console.warn(
        "LLM failed to return valid structured output for element finding",
      );
=======
    })

    // Check if agentOutput is null/undefined or doesn't have the expected structure
    if (!agentOutput || typeof agentOutput.index !== 'number') {
      console.warn('LLM failed to return valid structured output for element finding');
>>>>>>> ac93be2e
      return null;
    }

    // Return the element locator
    const actionCtx: ActionContext = {
      domState,
      page,
      tokenLimit: this.tokenLimit,
      llm: this.llm,
      debugDir: undefined,
      mcpClient: undefined,
      variables: [],
<<<<<<< HEAD
    };
=======
    }
>>>>>>> ac93be2e
    const locator = getLocator(actionCtx, agentOutput.index);
    if (!locator) {
      return null;
    }
    return locator;
  }

  /**
   * Register a new action with the agent
   * @param action The action to register
   */
  private async registerAction(action: AgentActionDefinition) {
    if (action.type === "complete") {
      throw new HyperagentError(
        "Could not add an action with the name 'complete'. Complete is a reserved action.",
        400,
      );
    }
    const actionsList = new Set(
      this.actions.map((registeredAction) => registeredAction.type),
    );
    if (actionsList.has(action.type)) {
      throw new Error(
        `Could not register action of type ${action.type}. Action with the same name is already registered`,
      );
    } else {
      this.actions.push(action);
    }
  }

  /**
   * Initialize the MCP client with the given configuration
   * @param config The MCP configuration
   */
  public async initializeMCPClient(config: MCPConfig): Promise<void> {
    if (!config || config.servers.length === 0) {
      return;
    }
    this.mcpClient = new MCPClient(this.debug);
    try {
      for (const serverConfig of config.servers) {
        try {
          const { serverId, actions } =
            await this.mcpClient.connectToServer(serverConfig);
          for (const action of actions) {
            this.registerAction(action);
          }
          console.log(`MCP server ${serverId} initialized successfully`);
        } catch (error) {
          console.error(
            `Failed to initialize MCP server ${serverConfig.id || "unknown"}:`,
            error,
          );
        }
      }

      const serverIds = this.mcpClient.getServerIds();
      console.log(`Successfully connected to ${serverIds.length} MCP servers`);
    } catch (error) {
      console.error("Failed to initialize MCP client:", error);
      this.mcpClient = undefined;
    }
  }

  /**
   * Connect to an MCP server at runtime
   * @param serverConfig Configuration for the MCP server
   * @returns Server ID if connection was successful
   */
  public async connectToMCPServer(
    serverConfig: MCPServerConfig,
  ): Promise<string | null> {
    if (!this.mcpClient) {
      this.mcpClient = new MCPClient(this.debug);
    }

    try {
      const { serverId, actions } =
        await this.mcpClient.connectToServer(serverConfig);

      // Register the actions from this server
      for (const action of actions) {
        this.registerAction(action);
      }

      console.log(`Connected to MCP server with ID: ${serverId}`);
      return serverId;
    } catch (error) {
      console.error(`Failed to connect to MCP server:`, error);
      return null;
    }
  }

  /**
   * Disconnect from a specific MCP server
   * @param serverId ID of the server to disconnect from
   * @returns Boolean indicating if the disconnection was successful
   */
  public disconnectFromMCPServer(serverId: string): boolean {
    if (!this.mcpClient) {
      return false;
    }

    try {
      this.mcpClient.disconnectServer(serverId);
      return true;
    } catch (error) {
      console.error(`Failed to disconnect from MCP server ${serverId}:`, error);
      return false;
    }
  }

  /**
   * Check if a specific MCP server is connected
   * @param serverId ID of the server to check
   * @returns Boolean indicating if the server is connected
   */
  public isMCPServerConnected(serverId: string): boolean {
    if (!this.mcpClient) {
      return false;
    }
    return this.mcpClient.getServerIds().includes(serverId);
  }

  /**
   * Get all connected MCP server IDs
   * @returns Array of server IDs
   */
  public getMCPServerIds(): string[] {
    if (!this.mcpClient) {
      return [];
    }
    return this.mcpClient.getServerIds();
  }

  /**
   * Get information about all connected MCP servers
   * @returns Array of server information objects or null if no MCP client is initialized
   */
  public getMCPServerInfo(): Array<{
    id: string;
    toolCount: number;
    toolNames: string[];
  }> | null {
    if (!this.mcpClient) {
      return null;
    }
    return this.mcpClient.getServerInfo();
  }

  /**
   * Pretty print an action
   * @param action The action to print
   * @returns Formatted string representation of the action
   */
  public pprintAction(action: ActionType): string {
    const foundAction = this.actions.find(
      (actions) => actions.type === action.type,
    );
    if (foundAction && foundAction.pprintAction) {
      return foundAction.pprintAction(action.params);
    }
    return "";
  }

  public getSession() {
    const session = this.browserProvider.getSession();
    if (!session) {
      return null;
    }
    return session;
  }

  private setupHyperPage(page: Page): HyperPage {
    const hyperPage = page as HyperPage;
    hyperPage.ai = (task: string, params?: TaskParams) =>
      this.executeTask(task, params, page);
    hyperPage.aiAsync = (task: string, params?: TaskParams) =>
      this.executeTaskAsync(task, params, page);
    hyperPage.extract = async (task, outputSchema) => {
      if (!task && !outputSchema) {
        throw new HyperagentError(
          "No task description or output schema specified",
          400,
        );
      }
      if (task) {
        const res = await this.executeTask(
          `You have to perform an extraction on the current page. You have to perform the extraction according to the task: ${task}. Make sure your final response only contains the extracted content`,
          {
            maxSteps: 2,
            outputSchema,
          },
          page,
        );
        if (outputSchema) {
          return JSON.parse(res.output as string);
        }
        return res.output as string;
      } else {
        const res = await this.executeTask(
          "You have to perform a data extraction on the current page. Make sure your final response only contains the extracted content",
          { maxSteps: 2, outputSchema },
          page,
        );
        return JSON.parse(res.output as string);
      }
    };
<<<<<<< HEAD
    hyperPage.getLocator = (
      querySelector: string,
      fallbackDescription: string,
    ) => this.getLocator(querySelector, fallbackDescription, page);
=======
    hyperPage.getLocator = (querySelector: string, fallbackDescription: string) =>
      this.getLocator(querySelector, fallbackDescription, page);
>>>>>>> ac93be2e
    return hyperPage;
  }
}<|MERGE_RESOLUTION|>--- conflicted
+++ resolved
@@ -42,10 +42,7 @@
 import { sleep } from "@/utils/sleep";
 import { getLocator } from "./actions/utils";
 
-<<<<<<< HEAD
-=======
-
->>>>>>> ac93be2e
+
 const ResponseSchema = z.object({
   index: z.number().describe("The index number of the element"),
 });
@@ -407,7 +404,6 @@
     }
   }
 
-<<<<<<< HEAD
   public async getLocator(
     querySelector: string,
     fallbackDescription: string,
@@ -415,18 +411,11 @@
   ): Promise<Locator> {
     const locator = page.locator(querySelector);
 
-=======
-  public async getLocator(querySelector: string, fallbackDescription: string, page: Page): Promise<Locator> {
-    const locator = page.locator(querySelector);
->>>>>>> ac93be2e
     let count = await locator.count();
     if (count > 0) {
       return locator;
     }
-<<<<<<< HEAD
-
-=======
->>>>>>> ac93be2e
+
     const fallbackLocator = await this.findElement(fallbackDescription, page);
     if (fallbackLocator) {
       count = await fallbackLocator.count();
@@ -434,7 +423,6 @@
         return fallbackLocator;
       }
     }
-<<<<<<< HEAD
 
     throw new HyperagentError(
       `Element not found for description: ${fallbackDescription}`,
@@ -445,12 +433,6 @@
     taskDescription: string,
     page: Page,
   ): Promise<Locator | null> {
-=======
-    throw new HyperagentError(`Element not found for description: ${fallbackDescription}`);
-  }
-  
-  private async findElement(taskDescription : string, page: Page): Promise<Locator | null> {
->>>>>>> ac93be2e
     // Get the DOM state
     let domState;
     while (!domState) {
@@ -460,21 +442,13 @@
         await sleep(1000);
       }
     }
-<<<<<<< HEAD
-
-=======
-    
->>>>>>> ac93be2e
+
     // Get the screenshot ready with indexes
     const trimmedScreenshot = await compositeScreenshot(
       page,
       domState.screenshot.startsWith("data:image/png;base64,")
         ? domState.screenshot.slice("data:image/png;base64,".length)
-<<<<<<< HEAD
         : domState.screenshot,
-=======
-        : domState.screenshot
->>>>>>> ac93be2e
     );
 
     // Build Agent Step Messages
@@ -493,7 +467,6 @@
     const llmStructured = this.llm.withStructuredOutput(ResponseSchema);
     const agentOutput = await retry({
       func: () => llmStructured.invoke(msgs),
-<<<<<<< HEAD
     });
 
     // Check if agentOutput is null/undefined or doesn't have the expected structure
@@ -501,13 +474,11 @@
       console.warn(
         "LLM failed to return valid structured output for element finding",
       );
-=======
     })
 
     // Check if agentOutput is null/undefined or doesn't have the expected structure
     if (!agentOutput || typeof agentOutput.index !== 'number') {
       console.warn('LLM failed to return valid structured output for element finding');
->>>>>>> ac93be2e
       return null;
     }
 
@@ -520,11 +491,7 @@
       debugDir: undefined,
       mcpClient: undefined,
       variables: [],
-<<<<<<< HEAD
     };
-=======
-    }
->>>>>>> ac93be2e
     const locator = getLocator(actionCtx, agentOutput.index);
     if (!locator) {
       return null;
@@ -733,15 +700,10 @@
         return JSON.parse(res.output as string);
       }
     };
-<<<<<<< HEAD
     hyperPage.getLocator = (
       querySelector: string,
       fallbackDescription: string,
     ) => this.getLocator(querySelector, fallbackDescription, page);
-=======
-    hyperPage.getLocator = (querySelector: string, fallbackDescription: string) =>
-      this.getLocator(querySelector, fallbackDescription, page);
->>>>>>> ac93be2e
     return hyperPage;
   }
 }